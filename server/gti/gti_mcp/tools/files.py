--- conflicted
+++ resolved
@@ -259,11 +259,7 @@
     return utils.sanitize_response(res.to_dict())
 
 @server.tool()
-<<<<<<< HEAD
-async def search_documents(
-=======
 async def search_digital_threat_monitoring(
->>>>>>> de07e543
     query: str,
     ctx: Context,
     size: int = 10,
@@ -273,14 +269,9 @@
     truncate: str = None,
     sanitize: bool = True,
     threat_types: str = None,
-<<<<<<< HEAD
-) -> dict:
-  """Search for documents in VirusTotal using Lucene syntax.
-=======
 # ) -> list[dict[str, typing.Any]]:
 ) -> dict:
   """Search for documents in Digital Threat Monitoring (DTM) using Lucene syntax.
->>>>>>> de07e543
 
   Search requests are limited to 60 seconds in duration.
   Requests exceeding this time will be terminated and should be scoped using date ranges.
